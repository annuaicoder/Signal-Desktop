--- conflicted
+++ resolved
@@ -1,7 +1,4 @@
 /* global Signal:false */
-<<<<<<< HEAD
-
-=======
 /* global Backbone: false */
 
 /* global ConversationController: false */
@@ -14,7 +11,6 @@
 /* global _: false */
 
 // eslint-disable-next-line func-names
->>>>>>> 877cbfc3
 (function() {
   'use strict';
 
@@ -34,8 +30,6 @@
       this.on('remove', this.onRemove);
 
       this.lastNotification = null;
-<<<<<<< HEAD
-=======
 
       // Testing indicated that trying to create/destroy notifications too quickly
       //   resulted in notifications that stuck around forever, requiring the user
@@ -44,7 +38,6 @@
       //   read sync, which might have a number of messages referenced inside of it.
       this.fastUpdate = this.update;
       this.update = _.debounce(this.update, 1000);
->>>>>>> 877cbfc3
     },
     onClick(conversationId) {
       const conversation = ConversationController.get(conversationId);
@@ -61,15 +54,6 @@
       const isAudioNotificationEnabled =
         storage.get('audio-notification') || false;
       const isAudioNotificationSupported = Settings.isAudioNotificationSupported();
-<<<<<<< HEAD
-      const userSetting = this.getSetting();
-      const shouldPlayNotificationSound =
-        isAudioNotificationSupported && isAudioNotificationEnabled;
-      const numNotifications = this.length;
-      console.log('Update notifications:', {
-        userSetting,
-        isFocused,
-=======
       const isNotificationGroupingSupported = Settings.isNotificationGroupingSupported();
       const numNotifications = this.length;
       const userSetting = this.getUserSetting();
@@ -78,7 +62,6 @@
         isAppFocused,
         isAudioNotificationEnabled,
         isAudioNotificationSupported,
->>>>>>> 877cbfc3
         isEnabled,
         numNotifications,
         userSetting,
@@ -96,10 +79,6 @@
           this.reset([]);
         }
 
-<<<<<<< HEAD
-      if (userSetting === SETTINGS.OFF) {
-=======
->>>>>>> 877cbfc3
         return;
       }
 
@@ -111,23 +90,6 @@
       // distinguishing between zero (0) and other (non-zero),
       // e.g. Russian:
       // http://docs.translatehouse.org/projects/localization-guide/en/latest/l10n/pluralforms.html
-<<<<<<< HEAD
-      var newMessageCountLabel = `${numNotifications} ${
-        numNotifications === 1 ? i18n('newMessage') : i18n('newMessages')
-      }`;
-
-      const last = this.last();
-      const lastJSON = last.toJSON();
-      switch (userSetting) {
-        case SETTINGS.COUNT:
-          title = 'Signal';
-          message = newMessageCountLabel;
-          break;
-        case SETTINGS.NAME:
-          const lastMessageTitle = last.get('title');
-          title = newMessageCountLabel;
-          iconUrl = last.get('iconUrl');
-=======
       const newMessageCountLabel = `${numNotifications} ${
         numNotifications === 1 ? i18n('newMessage') : i18n('newMessages')
       }`;
@@ -143,7 +105,6 @@
           title = newMessageCountLabel;
           // eslint-disable-next-line prefer-destructuring
           iconUrl = last.iconUrl;
->>>>>>> 877cbfc3
           if (numNotifications === 1) {
             message = `${i18n('notificationFrom')} ${lastMessageTitle}`;
           } else {
@@ -155,17 +116,6 @@
         }
         case SettingNames.MESSAGE:
           if (numNotifications === 1) {
-<<<<<<< HEAD
-            title = last.get('title');
-            message = last.get('message');
-          } else {
-            title = newMessageCountLabel;
-            message = `${i18n('notificationMostRecent')} ${last.get(
-              'message'
-            )}`;
-          }
-          iconUrl = last.get('iconUrl');
-=======
             // eslint-disable-next-line prefer-destructuring
             title = last.title;
             // eslint-disable-next-line prefer-destructuring
@@ -181,49 +131,10 @@
           console.log(
             `Error: Unknown user notification setting: '${userSetting}'`
           );
->>>>>>> 877cbfc3
           break;
       }
 
       const shouldHideExpiringMessageBody =
-<<<<<<< HEAD
-        lastJSON.isExpiringMessage && Signal.OS.isMacOS();
-      if (shouldHideExpiringMessageBody) {
-        message = i18n('newMessage');
-      }
-
-      if (window.config.polyfillNotifications) {
-        window.nodeNotifier.notify({
-          title: title,
-          message: message,
-          sound: false,
-        });
-        window.nodeNotifier.on('click', function(notifierObject, options) {
-          last.get('conversationId');
-        });
-      } else {
-        if (this.lastNotification) {
-          this.lastNotification.close();
-        }
-        const notification = new Notification(title, {
-          body: message,
-          icon: iconUrl,
-          tag: 'signal',
-          silent: !shouldPlayNotificationSound,
-        });
-        notification.onclick = this.onClick.bind(
-          this,
-          last.get('conversationId')
-        );
-        this.lastNotification = notification;
-      }
-
-      // We continue to build up more and more messages for our notifications until
-      //   the user comes back to our app or closes the app. Then we'll clear everything
-      //   out. The good news is that we'll have a maximum of 1 notification in the
-      //   Notification area (something like '10 new messages') assuming that close() does
-      //   its job.
-=======
         last.isExpiringMessage && Signal.OS.isMacOS();
       if (shouldHideExpiringMessageBody) {
         message = i18n('newMessage');
@@ -248,27 +159,11 @@
     },
     getUserSetting() {
       return storage.get('notification-setting') || SettingNames.MESSAGE;
->>>>>>> 877cbfc3
     },
     onRemove() {
       console.log('Remove notification');
       this.update();
     },
-<<<<<<< HEAD
-    onRemove: function() {
-      console.log('Remove notification');
-      if (this.length === 0) {
-        this.clear();
-      } else {
-        this.update();
-      }
-    },
-    clear: function() {
-      console.log('Remove all notifications');
-      if (this.lastNotification) {
-        this.lastNotification.close();
-      }
-=======
     clear() {
       console.log('Remove all notifications');
       this.reset([]);
@@ -278,7 +173,6 @@
     //   least try to remove the notification immediately instead of waiting for the
     //   normal debounce.
     fastClear() {
->>>>>>> 877cbfc3
       this.reset([]);
       this.fastUpdate();
     },
